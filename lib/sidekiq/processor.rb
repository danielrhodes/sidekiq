--- conflicted
+++ resolved
@@ -29,12 +29,6 @@
     end
 
     def process(msgstr, queue)
-<<<<<<< HEAD
-      msg = Sidekiq.load_json(msgstr)
-      klass  = constantize(msg['class'])
-      worker = klass.new
-      worker.class.sidekiq_options(:queue => queue)
-=======
       # Defer worker execution to Celluloid's thread pool since all actor
       # invocations are run within a Fiber, which dramatically limits
       # our stack size.
@@ -43,7 +37,7 @@
           msg = Sidekiq.load_json(msgstr)
           klass  = constantize(msg['class'])
           worker = klass.new
->>>>>>> b05be26a
+          worker.class.sidekiq_options(:queue => queue)
 
           stats(worker, msg, queue) do
             Sidekiq.server_middleware.invoke(worker, msg, queue) do
