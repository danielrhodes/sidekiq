@import url(//fonts.googleapis.com/css?family=Gudea:400,700);
@import url(//fonts.googleapis.com/css?family=Armata);

* {
  box-sizing: border-box;
}

body {
  color: #585454;
  padding: 0;
  text-rendering: optimizeLegibility;
  -webkit-font-smoothing: antialiased;
  font-family: "Helvetica Neue", Helvetica, Arial, sans-serif;
  background-color: #f3f3f3;
  background-image: url(data:image/png;base64,iVBORw0KGgoAAAANSUhEUgAAAGQAAABkCAYAAABw4pVUAAAgAElEQVR4nK19d0CO3xv3x+04jsfjEbL3KnvvkZ2s7D1LpEIosyRRVkhKiCghIaSIlmRnj6zsvbM37x/n+71v53vfz6Pf+77nr3uccZ3rXOec61zrAAAKLLCjl1vtkACg7gsLcv7WLob/pKfn50l/vlf7+V54d13oovtvmT9Tge4rpUerbPTVL21jBx1nquofPuU91SqX0P6E4d/nkilL5DaHHrvFJib1J3/m9YrbpTcFw9xci2jPqQNVcC7dGUIBoNrEVAIA4R2ume2+O0/Id87jjQxz5aVWMqyTVwxR9QUAki45SVrfn5S4LPW5Po4BwEnvvJp5NNON3o102Y5dVAXGmwdoIg4AKsZls4HzPTX/z75GjZb7v03vP84XBuTAyhUspZM3ybtqpxSyPE3/5tUcGf6KM1fKeb/6GAgAtCcZNGzAEQNymEoXNKcAYHvqOnu5qjur6BJP5sXuZXvs3QyjviwWYDEflk/y2nKeAkDFCGsCAM86rtEcPCGVMThKvhtuFQaAUd3C6Y+bNeRCkTN7k//mT09+K1QamjRfQPSVcrkYAMzo30fO5+MeIRW7kiIBQMcuv2QkWf3IkI407q9qw1hqXrGjqkNnmuURvi2fskiA59n4g+SQ3UMCACPLQWjLr7GNMKPa6g0MALLbvJSkzo6ayHM4YU3H1cxLASD0bAydHNpGbq/Sq8sUAH6u7qbqU9eew+jmEfslACgfwGfkqOuOcr4a7aLFMllJ7w0lJyfK0/R0SYNRii7pBQYADTvsIQBQu0dzk9R/5ewgBgCv974yivwUx0w6tzxjG7JOkG3vJbKhbRjL/7oJ89pcVHNar2eguZ4d12xXN3+43E6hMHcGAF+3/1K1XXHbFaHuo+HRcn324yfJ+c1citHO/WayyFEFyLgNGXKZXh5HhUF7tbaFqo0xi54rMDbbzQBgRPXJMp5Tlo5R98/5UrrRqeRdbRwln9dIAPAmo93fp9x/0vKq7mZpz3JrIu7n3Xo5qs/3TIhhkX8vtnJ4oBkA7HMaKwEA8T0iIGDU5lVmANDSz5IG1mghU3/C8mQDAOS1Lsb0twsTAPjYY7rRPe+FR4S8jN3o4MB+lq6R4+W2+dbcAoI7Lp9DVm5x0l+9UU+uw7pQKAGAyfk9pOMzKbv1czkxzEwT97/wk75Ud6yJBABDx/Yxe1lmCAGAIju60uQdnJI2xnJEOJk10M2ZX05uoPz4D/Jz/hW84Y8378nIPu17g80d2UoCAF11vXQbg2Wg3QMqG+3s7bcxKor76L2cPA0aKtcd2KmZlLjkPgWA/H6H2YHJNU0O8qUz2zXbu13bXZevV3lyb9Io/ZyJVxgA1PLMpjUeZ0uTJvYQkDywwjwp6EVX+du393XoqU3jyMnUZKMrQMVOthQAilWboGp/kM1kk8yIkHz9y6imVB8XM7nho8UXyP+7RPYkiTMLMACY8iOJAMBs90tmEW9Lspgqy1TAeh4eSQFg957BOd5HAABm21RI3/D4kBkARLqXkim/WeFHpGnfiyY37Zg1TeT8d9dOk59TPWMZALgHD5GR5RxqpzmYZexthO8x7eN1R9Zt1QPApMIlhb5d/Wmec+ZmwrZHFADsylkLg9CvVCABgLY18pAqWctyXGGQlCEAM7/gE3Y7T10BmbMPXWCb/AuTuX3OspB9MXoA2FNJkgCg3Rdfo9Re6aCTtDhqvklYRoxbRWOOLNT7ZNjQn31qsNtxyQwAJtc9KNTbqLUfBYCacXzfrFnfR4a74Zhfct6jy04LlLxyf4pm+79+ck7z6ZHNVAq9Ipd//ZEzRH5XWrDECWfl72njavx96W7st5uObNdQRbljN4hcTVS1VRIAbN3EZOD6fCPCgD5485X5JT3JEc895gTfxEOX3pDri3L9brSsRxdbAgALetmqOpXn1F653Ob5VqploX1YCynxRQo7OGa6GQA0i8pgJPdGal0rWD/xsDb7fte2JXEfV1wPAI8eLZLxc71iUbl952bNdZHX+tGGjrvk2dm7cCCtVPYdA4CX7zqxWbPt2LaayTJ8jnvyGV8lbg3oYXIJWTUkohQA5N7aiq3oPoABQG2L2aTgkiLS7c/fyZD64uYflHFV7lyr71VlIO5cNGM+Fufpucp1hPzWkZDfb5T/oEk94z/MlussUXqhtGZWf7M//yck7tMsl//LUNY0+pJ0+ulTAeELPxaT++zYorVJ4imQmUb36r00cbT8+3cCAKe8xrHRUy4wAAgu9oVOnKDsm9ddo4nUqLxQ/kHwb/6/xYiRMuAks4nRqeNWvo/q35qiS1WAZ+O90FDbLXPk95+dlZlzpzynlgG+1eX/0U23EgCYtqeY9PSBK0sZrD0Ykbf6seTpyRQAWlxW2nuca66Kqjfo0+T/BwPOyP8Xt+0uz5iq91cyANi7bzXLP/qaAP+zWHeTg3P8XoRMCKs8nSkALL1TSAKAVjN6S1YOmzVnmuPiDnL7rpOtlTzrrIpLAFDj/WXNEa9Sr7aqwisWP6SGhVLZWd1XAWFHXcYp620PzlVUbtOc+Huelxt3WXiDAIB7M4O4v6TfoI1dJ1MAqJ1yR/53/msmA4COvSvo9WdDSYX6Ddj0N4tyxJWUWx0gIzPtejrx+3Zc1ce2z8I1EV7B5jlba3FA6PuUAs1Mrhw9LJRZs25NJWn+gSp0RvJiFf4SgzvRURs75UxCsLPkTZK4YxBJeDFDBnRyHjWrOCp2BQWA3kt+EwB4+TgfBQCPtT+MzrLPJ5yFDtVa/J79yrouf0vSm96kAWBiSgsZrp1x4/XXdOUlh9YZJhF1dO8Sud5HvXtLAPAqb25663kzYTCs6zvLsK+aUEH6fU+X43PXuZnOmjDEXuxBbsT4GO3XieU/5XKzFrtrt3d7pp0eADqXf0MB4N1FJyJdui9dfsM3sZh2j1gzEq5q5CuO8f3ks8TK2RzVpLwCp4rTAxfH0vxB4mExuyVR5S9aeKZmRwKr3zUpyDSWMoIemxy4p/aVZYQE5WkvTXVaSgFg2bv5AqJuZr2Q62nx04o8qNbYJCFNDc1FvHyT5Dq6xzwQ8nunKJwYzjU7KwHAutZcrDHG44cEABm+8Yb2y6cLgHiF+9F9p2vrAOBiiU4EAMYNW0faFGopdPRHZG253PfAV+wkW6k5OJ5RCmdRstxm4jzAjjXM1ZICQIlGI+R/31Y/kTsQrXsiwNTn60kCAP4RM4VBulSlEgWAzT3vUgDodfNUjtn1FndusJj8pSgATD5WUWjvSGwho/Xs+PXc6H5zaMl8YjOju/z/dZW1BAC8OxSgtvdrSy/3uSg47H5ugLAmN+tWlY5yWCptfv1Fog+7awIQ3PWBAGi7eh50s3k5Vji7o4oKp1pb8kH3zCeXGbo/iV0btInu7r5Mn3jZSxo6VumMVa/lqqnbzVx9sOwz5o6AgPQ8IcJ7oPVCozPC7+5P3sYXVwoArcJi6LoGQygAzI3eYRY8+IswwIstFtDYu7EquGK/XZd6Br3Rvargy0oMziMlHE7Rz1xdUAIAu1+KyKVJ7lTpyuUqAi6Lnagi11fv+x99uXiO8YNY7aakzoDH1PHZU/rcozu9uM9Zc/Ns7d1Frvjs6B/yc/zhKqrBmzB8+f92CtdIy7I4J2ZzwDnHovLtg14KsDg1LSO/J+XSMwAIr31QYmlWrE+vMLolq4rZs8fZCsLnRchwL8hVz2gf5s4fr7/qnE9G5vrzS+U6ZjT11J9ymCT/a1HFVrXUjpzbhlq/26QMhoMLz5RyZyUrPeK4ruuxDQIVVHPdIg9KSDWuX9h98aZAibSOqwQA50OX6QAg4PUtueH0FuJBsvXjIcxv6lSyMXwnBYBd/8xA67F3JJS7ywDgZpyOZaWcIjfDOIcilXGT2zMkVSMAEFzIUUD4wTNrpdLNi6sQ59PG//+ZIP6XZFH+rgQA+5s9pgDgU8lXAoDSW2KkXXuyCAAkbpAIAAy9ZFy3JKcV/lPMPOrXIot/OgtI75zST0Cst/dSM/wnna62R+78PNurZsmPuGT1h+dvCgDx5W+ZBOCAo4Vcvl5xvu9czPgkt5vew1aGaUR+a9oxUz0j/0wnnCYZXdMBILR7kFx3n0CdTHjJtcNYn16xctnEJC+z2GkvpYw3l6QiP27QWG9/Vb37D1VkjKwxOvi5K9aUevgnUQA4cvYo50yX/pDeOJxUpMB7HRkmPRymAwCrpclsUqa9btK+6ZwqO05WrZd3F1elN1vySgv6JBrtbOW0yop27lYUTTsgAlpohHpgHqRba3amV3aySaQWGMB1ElMcCxIAOHInRFpuHaaCvVfgADazSznpxC8u6gnN3vFXlrbmaGchj0vqCXbVzZ2MHlbFAABdK/2WXAPVB+bAfpZy//LmWm10kJxqThLwYG/VRcSL2ZbfdMSVEKGBS6u363te0f112o/+EEpu+k+V87VyvG2yTHzn0Wzx4mqaSGnfZYi0d90QCQBmXuYDvzdKUW6FjGlPH9X/nSOuqc/qAN2904UlX6/kv7LKs+K5PqXuOH626mR1Tp41Q3OVok3rT9U1eVNQBfPK1YqQ8fOAcGrwdteEzaFuT2UWRi+UCS3XPmsGALmGdiXoUPwJvXymvpxxu3t5FUXOD/NlTdd75Fxm//8hTbLtJzk8HC0BwIzM2ToAqGGoyfbXf8BKDj8vwDjJLkZAQPjQTPl/m8bLSNL7RgJxXM4sQvtWqEqqxDfTHKR2sco5427wfbku61NFmf+aHsKA5Ns1Um57R9m+EgC0nlBJLr+6/FO6o3BZqfenTGmPWVsydjk/09DqH0lEYENaKrKYXP5UUi5e7kW4WqnTv4EyK35O0auoPWZehLCHrKn2W8rO3CYgKq+1RY6ouNpuRbHzfO4bXVCH7dKCdt1Zdv1U+m3KbgkAfCd/ZUXjvOT6rjSuzvy3TjfKdbVPfStNCpip2udi6vFD2acqLeU+66JE+VVyVIj+Qv5dBAAOphcTubX8jVS4iKz9jRReU1YCAJenU+nKg/0pAAwJoBIA3M/1TsBvg+pc4VVnlhkd8mMjA4A7Lq3VK8rKnmNzfHha9mWPjPzSpQya63zWBbWlyaxFY8rUPFqaGup9EwA4sesQrf8zjuS+N14CgOXV3Ei56o3IiXvczOZC1kc1wM7RRuFtOjrU5JI5fdx5GUne5fvQBStmsXxFIPdjQrhiohPmXFjVzudHfeT6Lze4QzZMDaIAMNRxGQOAa0XXkkVTZ+tqftOzHZ2uUwBo3yBGc5X59PUPff/B+0UEZK5t+nd50p+pPxS9uPtwhZ+OTLFhbkFBhf+bv1ryOaP1jzpkqQeAq9O46nbAFG1d9rXvM1TILoq2Jjd/n8ztOgAIdApXlc1VcxBrcINLvacG7JVebfmUc3upP5LnwYaqctE9uwvtFbM4Qlfd4YdRi4D9FABu5D3LJdczK4rlHZcm6QDg9O89whSr7aY3CuBNPz7lNsU01qTITsxV+rmoo2b5B6leQjtWdtUkADhaqpwOALZ9ns88Zu2jnfo+Va31DxdZSHVu2PyVeK5ERFIAOOEhmuaMLqtwftNjq8r1HJrvLlNxm24KG/7ie28GANbbNvIN/wmRy8SltJXu/FIOkj1eOzLHKT3/384/vy69p8dH8UPU14sPJXu7mmYA0KnNHLKtzTHNjue6Vo4BwO60/TJiDV6l6PpTXeWZ0TOqocGmy129T9R8PQCsKDCetjw/Ws6fEjPgr9R4qH05aX8fzkqmDdrLZhoaE5uYtQbvXCWFAR32vqTkUF6xvTqQvZ/NNbclBwqtVrXx7M55oU/X230klsmi/UBmUDm5/t/dFdGGhXMU2f8zWyhPiybR8cttGADs6ria3djRgAHAvf3amsc/U82UUDK//gYlX8jcmzoAeFh9LtlpXkHo5CcPN+H9V9W5EgB8qMT10CdvbhManOW1nmU1WSF8O3bjJgOA3oZP9OKDVEVQeOiIwXZUsNQm2Vdfu2VuuZ2FG7iOebPlAQYABz5EqJiOxsUqkSvvztCtLgNF26rtp1Ub/dVbwXyJuD6fpi/aySbE55dm3/2sScHdmkSR6kstNdf6XOOKKIQ01ofce82l32P69TOJ9PRXtnRufIrUprAbAYC9Lsr+4zD7FvFbOEnpX/2ZtaSkzh5yhi4L9uoBIMmlqtGDU/Pjfsz35iRds/M3/nq4mvvzpCpPgLerAQAct/fUxeWOkKbYztWsx2mjtQ4ABkRv08cv2qKZZ/nSPVLcunha5aAHCTjjSfeFTmLXD84miRe30uV97c2TfeqYXDryXD0ptQ4UDdyGWfMD2t3N400iekDuUNJxMD+zrNjUQc47v9RECQDWdtuuIo4Pl4wbCzrMdVeW5ttzuHJk5m7vv06x8mUaych5mdBBOn5f2253x8UpLKbldhW1lX88ULWEDOtWhTYoU1u66eImA/zJLJnsCPmmqF0XTJSf32AXTU3iqtfn9dazewHipp66pIjRg2C7os8EePN8rvR/vd5/sYuWXGwnGnpPHSu3d334OFor9pkwGHkLzGNT9rr+nWGaMDPezDnxLYtZcZkBwM+8gTJwm8aslfeCk9sU62+zy6JOwKesWkR/2/o0tS+1j15cncYmdissIyukAbdT8ivZWi7jUM6VfD1+m1YtP5D+fnfgr7Nuf8vVFABmDfU3fEtcIW3M0snI6Ou4VbP8l0JcULl+QQ+aUIArixa0CFXkSEVfC30Y4czlZA/d6tKRPa9R28wXmsj0OTDYbOuZrgwA9oQfE4hgy8y2FABG+BnIipuzyMEj3YQ6Or8QxVOZRfNIGDHhi1HqyDuIcxJbu6wXKgqoZa0CbtD+pYoVSFXC8oZ9ohbN85PMRb7ELcRDppZLKb30ABB12pF5rN2vA4Dfvz8qA3bLRercsRLJN7Q+AYAWh/vQm4tzS9nBBQgAHHs9XQWv0/1I3U3vS0b7sS10jr6mQ2MGANGOjQQkDJoyVT9oouJS0NeuAgWAsGt3hT7uT2qv6PnT+pqkdAefIfTr+GxNwvD1XC2UtYkdRgHgx9YvUr/2TZR/o15uJwBwYUB9k9O304QhBgCYzJ4JDZY/3JcBwPdeXyUAkNZy81PzzPsC1czc/ClH6tetdvY0fj9nJR2ti7C+nbaz6804T+9plUCtUgeyL53sZRjW3v2gCffmBty6fulavvQ9sC8kD36+m1zmtL5AtrDcjbnatzAAxP7a8j+dyf5M6w8yoazupcT6BHSSv+2s2NE4Hu58Fq3Iy4zQZkU/n+OylgjJQvg/olEvkpB7KQGAW+cTyEVdJ3q9PVfxTkz20uxUwTWKDv3tGE718cN1qrx+Nn4qwDOzAkVDPIlKN3dw1e6cd6fYHafrcj0XvowSCOd51YHCwPWqYm8GAGFxKZoDmujvIwHAy8+KVNeqcmWh/dHrd8nv0yvlkutZMaOjIqdykqS8y4uw/s9Hy/1pVHiwGjcxzfiptM7pwbTv92IMAN4Ofyx0IquXaLKz78v/ZgX/PamwkH+L63UzADi+WfvU3p7aqr67VOpJAWB+WRfp7P54ku/EdwYABZ4UI0/tRdZ7Rjn1IAIAm3Mhx3B/aRFPz6ZvZmMmshyVsWnO95zGCVESAPTqdlTasUFcbWofsdQ3ajXS9LnLNeWQ0SWqenR9BgB9y+/I8dT1crybo7xJrgvJMU9uJ+zTZZkMpO1Ifj7w38ptvma147OnE42g9ervNnR+cVSGt0KjIwwAXpXrY7LNaTX36QFg1Rpfs6/R86WsfIX/ehi9Ni6vMKjtmyhGFxltMykArF2ykK7ezI0hQoe1pDU7f1HV2zO+r8HJaiqrlzbaKIzDFsWRoMXb1OPQ59cjAgCn+iny/Q59lc1sfvxnCQCmWdeX//ddEK8HgAGHFb1zcJV2rOJxT1q4dmPi11Lb98TsSgRZcoZbvNhdGcLauiSoADq120dy2t9LKK+veFACgLbLx+prWu+ixyotoSujEoU8yzc1ZdKiL3TqJe4MM2XJE8niH46x7r5XDABq9nlHXq0QKfjVLW7c7RndU0Ds1lpDNJFZqkgvCQA2R3+X24+Jz0UazpZyRJQehSKVfCWClDZnXwnWTbyt5pGDSDJpcZNvnJY13uaYV/9cvgEFgHSLkZpLR4d/1tZegcNFwWbjZnLHDt0VLSnvhaTL8LkVW/U/nxtWTRgjDY2dZXxmhOQV+j9q2gDzOVUrsnNj77MfzdWG3P+mXTVvkTkt+RJ78kqYKKp3KEkSbEuxljO+y/Ae2zzIaF1PvP/j5dXG3lZmT302dmfD+7dV6RMAwLE/I+e7daAW/W2ksfNFnUSIeyHi7s+VWT/7epLVRc9IxT4tJkM67JGBnbVuB31/pRVt2z0mx1LVAa39SbVqlqL91zUruXPhF4fJdYVe4iap3l5biK+3v4CASX5MNZhni/czCUdSKU4oJZakqAhMl71FAgCbb1XkOnoOrCW02ZRGa9YfPGSpIaRaJN0zfJ80/egBNZFd6XlX/jjIr6lmJfencMOFmElLuPQzvjmRcnHTl68f5tKMO6L9bOXxXYVOtI3eSwBgQ+BpTUppso1ba/TuqBg0NGXxAuW1HFlcs2z5bRz5oe9KEAC4eaChLCXYcVp0f5tagkuwFwXmlb+3/PpSbjOp0ypNYlz83l4CgO4vx2vCsPj+OgkAno5IlGFe2+MD8x9TRHNW1z1XWf19ZdxYVeWblimHtYByLnR0tWRVnktbN0oLdvjrACDU7bPRqThi4kZ9YkSW/H9imrbPYdv+aZrfo/Ncl9bXfSYBwHHXNzniel6eNM5R+XUpLSBhaUKC3qfoQ4EAp37yo/vGTGd5LjQxOnuqvzqu+jdxwl6ZAIPOhtOBa9tpDsQys94q+KJnnhLFTJe7fxIQMn45t4oYZKsYqM1Y4GBY11Gxge0Qeo81X7jWqL59WcXWclnnPYd0GR+MK6j+m8ZbP1Dl7eY9zQAAESU/yMj4+vwOuZKfBz6wdC0olFm0jRsQFKb2+gaX12i2vWSX8cPw6P1PiY3kIyDvTuzZvxLFrkaHJQBYv0FtFDFrwOSc4WBRlBKdYW0BbSC7JZZUfd/o29N80RYnYVAqd0imbr8lub6VJxXD6UlrXdi41m21648fJHy/fcNa6FCTHeGaS8nbakvlcvvdd+ua31eWxNV7Qtn19e/k9p/qttCkKVkUACocUJut/jfl6j5GE9av5TaoZki9aqOEvJ2eXRHqbzSksBT/9TQLPnWYAMD5GQdZcOtG4gCN2rmPWXlbsJK75tGH/R7JjeRe35QAwOCHiq6ifLEFoizmchWTG2LofcV/Tud4S7I8FUTzT+Kq3mGx041SSsMsbtwwdIdo8N0xyVYPAKfOvCZHFvQQynuFK1Lcnz08hH9n6vEls0v7hoZZlstlmCvb+es+jP1sFI4gC1c9APzoyPuddaQoG+C22uQg5g9RTvXhOj5AfrZB9OB9xXt4p+6VCm8ji//HpsFx60rhw8fzah3xv+nwjfsMAOKaigfLqFrvpJHBntKUdbH0aVntU+n5DVWp+Q5FSbMyV0GpyAaFouO6l9QBwDnn25odj+vKz0sFeu4V4M0dYc7K9H1ndPl5Pa86yxcjOhnVa3nUAADzZoyjAEBGDeKHVYcAgXu8+nyeyWXmc6YXNVzmZ4nj05dr5nUxz6bPgh10AJBUuBmLe8Kt4SekrFPnL/3inUlKL1nS2yhVpFRprj86VrTn2j3cSd7cPnRRzg1RbU/RyfG2Jf59vw9tbuvfdPh8vLAUMstLqvz9ep4RBuHg6t5yB7sPUlvN285RDNkOPy8rPzcsstEoDo60CSNLw5xp78SSbOTZUaTbx3ImB+je9MOs0qS99PT86sr+m7+Uqv5dd+qSuuZzSYmV0TTi9FiGI1cvSgBQ5b7at6FF0DO5M8NWch309ivc4uNgrQ5sWXqI5npefbfC4bic6yDqCGbf1tl6iRtd+oMw8qVKpnS7S0s9AGTFKizqooJXhI733WgllD0ztA898Ps1S/rlJy02XNOcHQGHvjAACPbgPoxFF3GFWjfynrqY6yQAcIysxpYMm0znWhYg+94qLGqVfHfZdFJJk2h6u4XKfQsZvl1vu1wROhZeOpKQzso5a9KmyXTiArX784FfhWinzXlJ90g+U3HAmfvwtXQoZACAaLseZp4Xa7FVx/iaW7cQN6Ben7GJLF+nbb7ZcBhfBj6SArrUz6LN7/56oh1vPQ8vo2Jn17kzcmwdmb0uSK73beo1oY1qqS5S2pYMkzP+TXoDo/87jrMnA+cco7nbB5Gl/UIIAFyu9VjO36D6VMm11FdS8iwPqNPth520upBoCNKxmYvw/qLTEfLi8TjNgU2q+9Fg3eEfScGcgQVY/pMNKQC0OriXNozncbEc7o9gm+/HkrSZpeVKHkw6TlvXryXdqarNdZSf4EsAgL3nUXFsV83R76S3ubXIzTk0X6PpZjN3i6Lr7jv1FABirqX+z7ZQ3XceljYO5AFdrPKXpiMPO8iwDr1eiAFA46Q9qnr99mrHuPo3bZrGbXB/VNaecX9LzULb6/tGPlK12631WvXy6etlZvPJSm91Zxgr+vAfV5Dvu4awsnX2sNEH0yQAaGdmXFZ0OZz7e1jEpJCjvxS9RIlWCgNwsjU383m5nwsCh/jwyAgXgyvIVGMxvozQhrn9ZK5rqe0hdT3nq5qJ9/x3SeNTnQgAeI0VrTzW59/G6NITKgTkLtmetEm6rIn8fYdFvUjV3OqgbQCwsHURKWBwcZLqUoYBQJ+FC1S4uXxmr6psdgLX7XTuskzfrfUF2vaxJXsY7KLKZ7tFHUEIKWbaMavGBVnJnXx/pQBx9i4hv9d+fE882b7ep7mcXV6qLHNbZpxRW/attJMmTA1k90tvzTE1NkziZ4gFfdRyqY0XueQg17cJcltTnTdowhblz0X5FrM95LxXCnLNp924QDK31iEKAM8iqa0hA78AAB4aSURBVNxOtfWenCgyrtNZlO8/XX8oB8fWjmrzomMJirS47MJuct46XbkEutsuLuvSL9Y2yZVTozWjJZ8ODn91I7syyE/6ek9xWuzqO4C2/pksICG57GsZkLtLTUdW8/nCfRJLXcgmu4dwy8iJhQYa5WoSupRgAGBIaCN36Mw+HlTm5WPFonBrT26oMDPXPjlfmep9FQ5wuRVLKUxY74w30tmJV1iCHaHnn46Q886zS9UkmpNnHknfQywFZNZ7ItEi10LYrAPa4iCTKdy/KLvSz4EAwKd6cTKyklo4qBDnlmrJhg87rAcAi/FcPTp9QYh+sdMaQm5OkPM3vtuOC++si6sGlAXyM8hTVx6qqG+kgelq84AwKzYWljt9u/vjHHWmXIF0AgCttyZKVZK4JUn5PiVV1JbxtiUpUTKfXGdgRyWSUcdnnhIADJjuxd7YcWOD1mGvjLZvPuAYPdV/1v+kOQWA7DeryWELtUORnOL3fKOVL00yC0/szt6EJynG0o/qUgBIdOXi9X7lFPfgfifKyvm8l/OgLu0zh+TYIXNWFbVFxu/9YggLK9+VegBo+WyakHfDfK5d7NyqmYCsFlmZmsg7ESzJA7ysbQ2uHz/gKi2O32pY1+2LdLSyvVwuPpkPkF1KmDAT5uu44mpeO+Pq15+NTwvtS72aUgDYlM0PsZ3G8mNDB/pIBefcC3PNUj6V5nWPK3Fc2rTCko3ZzBXu9+aPEhrN90OJZmCbHML2nmoiA9v4pRiw69c4xR99QT119M+NqwoS70QxsOavNzXY4GrehQHg1dYyrFVgkB4A5rhv0gHAoXxiNNQ9j9eR1/3v08odg41S2bb7x6WWY/bI7c9DY01E1jMoZxzvZss062uz9RgNnXHF6Ez5cOQcnZTGBZs/nB0FfPjmTRPq9PsjwhEAPC4zgvg9N6Md7CyknROnmJ5tGXWViJ+nR+1SBINW9Vnd3TweYc07iezItPuqznad4ErnXlU7ZF5Zs0TIe+mAmuKuDhTN9zvqLAVAnxm+E6lzuAr4VB/uHOTRlc/UbcVLyu3nr7g9xwyDh0sLo8iPqB0rwLtxDfcScC2sfP91cCMFgLA178mLvefJz4vxpOeN/kK5Ro9E8X+XUSel5nHfSbfJFgbUehVqcp32iR4mip5PPVQ2yfLFNQ9ynxd+01Y+jbxMfC9wM9Jzjg9VSMr+fUiGxX51ODXfpW05Pmx1Y13Pwg3Z3SKzNREd1a4Vq/ytKRlzqoAOACqeL6o7W1AvwBT2jrOb7GJb4r5+o1HqnFVdsS7c/EWU5FYI50tgrn1P2GKvo7onu4LYtbxKcAS/KUq8GPf+U03i+VLCVQWGBVcjVcuL2/fHbPCq65oIv3uS++AVODCe1Kik4dn0n3Ri4WgZsOY3q0izlyibdbmowwIy7PN9Yvb+o0wa07HvjdnRfGrDg5fz0unhx7XI8ERXTQQvK3tGVWbyhCBWrHWWss9UT5eipoiq63k71KsAAMxs3UkPALbhpQQcJNRwytFm/20qt03r8SFEG4fvxj0nzk5dDAAwNHmnsgZ3UbxHM6dXYM9fKaJj6vlAAoC9Vwbrg6qK4f+sf/AgY1n+imPNsu7rybBPtYR8S83MGQC0ufdRhbAL1evK32o48ghxR50U0bqVlC0NXN9YCqDcA3iNzQ+TlBjSfTKzm3mKRTskcHu0zgVIv9uKYaBlmQkCcp5vOSC1suLuEE8HzWAAEOgQRQCgarirlH/LG/JjWLpQJs0nTLKUutDek4N0i4fW04Tn/RoeC6zb9kDj8HbprR0GY3mJMGLTOIkOSDmg61NjpsHnAvf3ONZlBE3skqqLP1NLAoD+J+pJGxqUFqiDFasjAcCv3G6SfWV3AgAD23I/i9OVXaTKoU+lYb1a/JWihu4G9XpdjDUODdQUaP6ZRjTv/tf6Gn5SgtHM9VmkOSM996wv9u9zi7a1pJKLaqk5pMPbTbZVvYcSQW9Y17P0xS5RopxQ54nxFab5I2tWpUAbocCgs/0V5VRsAg39qYhIXo8eSgGg2En1JgsAx/dulvNm2EyU88wcUruwnbUSQ6rXXksZIcfLKmzh6oY35eelvYPMvtjXl04Er5DrnO5i3DznfJgYwu/sEa5Ucn6s+L2Y5/opWU84QQHA4Q63K8gdF0wAYPjISDp40DcBF8En7aUJ9QeyrSes2fr66mBmv/v+lOIOr2J1rmpHxf437c43T5q+oNpfCQuXQg5SAHDuNsDoNPqRVZEtGj2MjF0mzoQ37/qqANwyROFu5uzYYgCA5iXsaakOwzWp4oJtIwEBi1bZCUDrXhYhCz5z791ClX2lQSMVZZM11ILANldXGkWMy+Ci5NWm0jIhbO86XAcAw+OOmgHAIrcagsNqmeWp0uoAV0PtMO4H2a/FUOPazrAl0pKsDvrzuXnMsIJtXppcRvu13/53A/QHN5SZMqTvC9pi/SJV5yIfV2dbJnFxwojZiQQAuhxrY7TyMJ/8Rg9WV1YEkIA0RdeReipDfnadqCixxuVvKIq5l3IXu8P+PN7h08raDqr+DqYDW/6Zhs0dLrc3YM0V1UBb9Som//cfUdPsrndtATfZTX8Rfchu1SB0mTiD5Kq8kcUOmSHnL9LXhK3voNs8glyet7tNTrnX2WZCJcmNjhjVY3xZeEvukN8WxdBN/76r0TYyrm8i5rWCjK6tG7ZwC7/MRdyc6OcZHnTNbfYkfZMdeaTIf9Sw/6Zaz/hZZuAC9QY6aS0PUPO2dGWjiAk+NZ2mpzRUwVu12lu5zK4hin6lRd8m9MDKDdLVeoqKuVM8ZzpmfuDq2nW92rF2JZf+da8T0kffGJNTaeeAZian4v+aLswcoULKjrHcMKBu5Dn2qXhVzfYeWeuF7/vGrJGO2s/RtvGKH0jKOW+lAGBzWGGDl1imkRFp91Rlkv6ImvrfdCt5icGizgQCL8641PLmZ6vB7hNlFXW+hC4EAB5M6M6iFxg3uJbTqsb7VdTtPLm9PHINSzyVDK8aqUZy1Wh1iKI/U+Lla9LRYtpxFxPLLjQsKCPGsaqdxT25Hq8YoULAzAWLWdWPhVmAm7YY3VQqOumSZhmydQud09vXULO/OgiB7z3TQsMy9YyHDJlfeSyxzH3dJG4muhUjI9dsp4M9y8u47z3Lnq5t1YrgxcHW5Pb4InoAiHS8K1QUUVAdRmnVjzi6ZZDI3TjYcjY2X55ukuXLa+z+IBdWMEq9hj60VNyK514T/cRTN07T7GToIjvD00hO7ZY1h0k7pmjn+zfd731Pk6Lz377KDencnpOr84y7I/SefFxz+X3bjOt71idsE4SotU++YVffqqNDAECrA9qu1wDw+ME2MmfsQynhcW1Wxi9SFMwua7vcpC57YWZVMmjIZ7Jppit1W7fHON8M4FdnLoy028AdK0eVXEanZdb9n9bKb2Nmk40LSwtIm7buoeQSVVVuu/hIxfpPV1wxX7rVKkGRRI8zfWL+Uvoiq/9OlCZ/TLjJ4vqNJACQMovHgg+J4W7Ss6vHy+2f7TOLAsCIqooH8vTp6n3vWoEdBAB0tyJITD21i/jJyIUy7i3TzCUcfeotAcChedyk/pfdy/+rEKz/puw8AYphnHWWlNrVi2S99ZKeejhIABA0UPHgtUo8z/rPVCSpadb+dI4Hv+Zi66FBPP8o4xfLbPzAA25+qmpBZ0+9JJl9/sRKgVOlTXEnoR8dM5oqdl+6U9Jvg/pEz+KUqySWBWw1z9ddMYT2GzqbPanMrU/u7+SDYDk4UrfK6p7JQXfv34ZaxOWh6+cNlyo41RIGbFwd5Z6qX1Zh/Ll/Zxv5o+2En4qYIn0wm7FaDE10ezh33mmrUzbRtLWOcvnQlHT2PjPR5JJS8qQSbfr5Vy48XPXqmNypPvV6kIJ3XAkArAzvaYi06iNM5+WznsmI7mg+gdX7WYj+POLMPn+2FxCz9mFj/egMRWLtYcElrH0CxL2rwfW8DADKNYvXnPmBk79I3eqsZwCw7ZDS1+hdt2i/Cwf/ykof7P3of1Zi/dPCfda861LpYgvlIq0PPyLl5+C2/hQA2o0ao0L49Nn8yqOHI5Srj1xbKVEQllRoZXKZi+swVQ8AIzZxvfrgsnqTgxoRevOviNh1YQvxzIgwOF7m0lqP/ecIAJSZay5VGKrElD9cdqhmXe6JSiCA9AItafusvoTcOUabzhlhcnkfljJB/p9SpgMBgN4eXGTk3pkH4D9n01puf0N35U6vhdZcWAmLuMHs8IfFOgAIyyjKbJ/kERBY7kkKScviMWsfxKxgUac+kl6J9SQpu5sOAJ5uVSIB3Yk8Kz+/fcGpccF1JcpClnMHoxTj1qyHSXFCy6qMza7gx76dpsSi0ykCALNtbem56ds0B7DEKoNoVNeUW8zcHsc5ufIHc+4E+m9q16iT9P7wBV1qzHVNIms6t6tJzWmLo6Kw8VLzONPE1XifnzzCdZ5wG1WX2FUsKtOOdVhkp+rAhFMhKmSs87f6KwVnN1fMbrzMHjC3VB4DvbKZ+h6Nlbf5zW5PrTbQmslLScOpfnT64Tlk0jYuZl/dl+vvaw/saAYAr75nS1bzDfRN9kepR+oP0nqdjSF3vrJkdlzO4jQaS443tLWUt/xfkPE3XKXT22uYndnlZLCro8SOGVxpvsnV4d8U+ziIjgoabVq+9aqEYvX+rL0Su3xRpFpx1Pa2EsFzw97dJiueX1aR7ZTu+Fg1eIFZncirzAGk85llLOon92ryu8w9XPdbr5cpMOQlt0SJGynKxrx38TIT8w6TvsdrB9Q/MLezvmHbuhIAJI3NI30dUE6AY46D4hVbfl+UUL9T/Au5zsK/uULqrUH0HFv9Uls+Va8Zj063ZKO4l3VLaEIaLCpP8dBMiSh3+oOf1PosX3IKLJqgGtn4rEY098B0CQDyDubhNl5+Li6XH3w9U0aWp3u0HgD6jrXRnC2Wre6ovrf+wRG0c/lpwqZdZr2u2tCo1R5yxw7EOJiktosLucnNmys6Zs2U4Aa7l9VRWOFURXe9qLO3UN/o1a3oBLfLdGcNfidJ39a5tWdEEheJtN5bWCp4m7tArPiqfXGAVmp6Oor6LqjH2pifpVNmaksUAACZt9YKP/ccVQJF9rtaRP6nr3yATG7kJ9W9lCL/n53WQIWsYfWizebm12ZbmwwQI/KM7aZstBUi+ab+3bOfXOfA/K45smp59zhdNdAbifpb2fbNCQDkOqLhCvCf5ODJiS45D+i59p0NAPCxwhtazqyUMGDtgxS/EWc3dXirYINxD9wBgZEK/hokrJB6RnHnl7i0oyoAFx3kzpSpFfUGAPCcUkGF/K4bhxEA8IxXdPT5TwWz3mFP9QBgd+uXgBSbbTxSdh3rxaqpbRa2WeBkfuzMJABQbyWPUdg1aDyb7a6+fg4A1k2IIp55FD/Ekb6SyVn1vs8tFZL6P+NRWAvkU+5NafRQOxrQ6KIxdLv9UP3AJZuEdnbNN24s8d+UPtCMzfZeRTLSczE0sVZEBVd+VyHWxR+rAOxxWQyR13bCG/rx8TQCAHuacO3cza1+KgDsP3M+/d3pLQQAFp/n0tZ1OzhX9mFVMuv9YSBpcXWs3Jn29TMoADyxL6wb25MH5LTJLcblbb24umJTbMkN4novOCLn2Xf5gjRgU4rZyn4P5HqTxlaSMmbxWZg2I+qvTIdTPrUvh7Hk6TGNvpz4kQHAXlKFOCaKopCkuAChrgcleGCeikWHkwY9i1IAeB7zT6yVUaGJUm+XfqyszzxSzZc7c57Y9Z4BQKW++wgAOD3oLcq4Dq7QAcDJlcG05Foep/BiZnUZIdXqe8qDumdINju0bYYU20m0x5pv5CD2b9oXlirXkeIxllSt8UDIb/6Euxskp3E9+9BoH5NLWtrPN3L7Xr4OZgCwbPk+KayGaNrjEm9CpfpP6nA0VTpTt6pqwI5H8MgUnkn2Uv+hChdZunE78t7ylOYAV2/1n+s9xkRulBFZoUOEXMjCV30A/P+d+qz1Mrqm5iTdHKaW1EZ2WKMHgBupOyUAqPZHsPu6v0Qt34lOC4X2ffKsk8JH/nG901nRUWdjkSNS2T6XiWcvfnI/PeW1tLfnDJmjjO+rvjvFud8s5pk4UnOQZzSsK2Xv3KgHgEOh/7F3/lHjGB1pWMVgJW5yZyqpA6oAwJDlhIwspu08DwCxYw5Sx36hhU9u5LZWXRurLd/ltodyx9GsjzxmSPhhUR8+c0iiqp3AUZNU33wO8+v5Uo6Zy/9eZ5c3SViuHUqR1s8fkBVPeuR4ieoee4h9dXwr1Jt4aowAT/gadeCFy1uOkqGOJ/RzBvOrNs7Hpwn7Z4GQGB1GvHliEuCmv5Q46GtuK+v0wP7c4M3rzTrqU185MPUoO4VrHZvtEupNLdNBOjujrfztUKM44f+NgVRFRSc6XiLHz4nidrdX6tj0plIRWkwa00TcF6M8RMeZT2PGCe9JtebRGckN5HYtt/JgPKkZCvwxLmUJAHRMmJ8j7m9268EyDC9aagfm3Bz+Hy/c2EJ35A9H7ZsZAGDW+ZYCAnq+fiC/b/ihWJVEnFDC/m0bWJmmnxhuAABW2Z9t91Y7Xv6Zxp/m9yFGDOLubs2szqvyhxSsRGdXO0e69ln716U03UeJEF0jkLPjlvOViyPHVuU3OgemJjH745xjbFjxPd9cLw+X6/+cpb3u3zikvmf+3+TxVgmSU6TdIOnHpp0EAM4OdKfPd9uQMb9rizZcoxVRknPlf/T3y/YrV1S4DCio6nBayDyBwoL2X6C2v5SgAL9CFRexDc1uSZluPVSsbOeaYqB+kqp4IoXfUZRKHTPFmdIpg4dtmjJPtM/NSxIU86TWiknpq/nTWAeni5qn5Pyjpv51zzJvcdnogPt6zte+TWFlBLN4rdggP+mlvkyy7Z6i8rfOaTyIQakwLk1/Uec2iVlbXN1uxOEmtEeBL+TQI0Xo9i59ID3sZFop1fFhQ1Le10E4OwSai/rvjLYFFY/VWSdMIsYG9dlqf67L7rq3ErtfT3GF63CutArwzYUmaSIx3TvR/M/3Wt+Nuz0DwK4dinSirhOXdJdMePPXJdKtuaJyOFWbe5ktqynGIh5aJoqVSistNVvL2dvNCyA9n8S5stXr1okDXds1T464nRGditHZC9YUA4CsCeJmn+oxhc6rKbKe+4/v0UX35/dTpb/hVxdVa8D1Dzb0IxsRM5Yk1/4u5c3m/nuVD3Cn0a4Dd7DG3bmR3L3R71XIHmKlSKNLpHkQ9MxW5amdV2QEToxea7KPXe25dnFEdC46sIVoGpqynd+6dqK8GKrQnin+i0Xj1rGNr7wkAEidpFz/YfvVnhzbz40fugSUNArD0TdLybnHHymGn+fmOOm76mtSwuOkX0Yp5Ez6drO0QjYmZ0/R4vxmzqEu/OrrKl/E2Xb4Pr8h0+mSti7837RvR3tVZ+K2vqUranMfjE1rX7FHs5VLtmIcOAu/NmS8Jvy1R96Svy+O6W4OAD1KtSEAsOmaEoe48yYn+dn7bDsKAD02+pEdsUdleKa3m8Haddggw799aEnNGRswJ0LFAAR3vcEN7+JnK/3bnB1gdrTzEgMA/PLlYpJqNjXYAe9QmjIjhHw9ztfEmNPlyPmjRIW48C/KTQDtmyg3K/See0ak0kPzNJFTvV2wUKfl24pCh+Y83fJX//XozUlCHauGvGJV60bTxt24k2XtR6XZhix/TURVOa7EJnEN5zr2gaPekpcDNpLiESNztHrsG6yONVlmCpcS22bySBMeTt1V/Yiu0En3u+wQBfbZ+jNkzRBFlPBrU0tpg3c10mrVFE12bvOgRGlH33v6mJtuAgLW/Dz+V+6nbfE5bMdzLnqvH5kqdDQwQfS7u1iTX2fa64P2XR7WPxS9yY0fVmQP7qnyfe7WUO8YzEU7n2Mrs5k1lEhvs8LsCAC0b8N1+mueNqDstNro2usfrmnM/il/7d+K30qYxBse5f46kGXc22jXmey8y6hhw6Q8h+i2fVOlwe4BOgBouFOtkIpcFKtLmeagy9NKWwRdzn3BX4ELnhYmEMD5za1Jr4jRUnTgbbbDWX1F35/pQ8MyZMYGfh/5yCsT6WVaWtXeeR2/I76xX2MVob2dZmeIHS2e2pOP7xAIrufQVFWdlku4C1u5C+rrMACgcyaP4Ttgv9oSdGxIc7n+Ps8Ud3P4juJRQx0b7VQhs+ni59z8ZTiPShAR6Gtwb1mX9TQTb0aOSi1tdP1fZO8q7hmpCp+/5L0SvcFwup1iSzzVSqJRf48BDwAf1r0S8ukq1JMe7z7M9oaX+Ct39N+UsYprRPeeCyFXb4zRdxw4x2i/AvdyiXTZrT2NzpyBI5WLBGZP6inDeW6mj36M0w/6ZFR19tr/udjGJKuq8uyoFW3aYmTFsiE5ikVypr1yt+6hV8Yt0P9Nr4OP0xqPE6QNrIyq/b35R+vc23O9jC5XEwH4+MLcmTP/DO1L5AGg3mHlllDnpmrd+6rViuv389ILaZnp9mTYl5dCOx9sjVuvF2qgeIdd7bmCrSnanfZvqNyW2qfbYLmuHiFHpB6ZyuU3UsRiFvqtijZ+Tm+dzJ77cwf85TpFrrMyjlNalbG/SNP0Bfove0MZAGRcLCADWaZoWWnVtogcCyPdY7inr1/4Gf3UFZzLuGHRWyo9lA/IuSK92NBS6gg8j525uVA3miBlBdyV7Cd/ZClBi0pYZo9WzYbnvvOYWaQ329hDxyYeeKOC7SSJpQAwuqcS7qJ8bUZ+taom5D36ROGmupqlCQO1sW5F+X1E//UqeCf+FONQDstqJS+XF/K70TUdj5of2c4P4m5t/jEU2XdWuQ0noPoW9nUZd8gZc2sXGRfXhp6s6aW39Oc66/1Tzwt7zfMtXBcRNq0nO9fgsfDP2TudHLxRTDXlJ1/movxEq8Nyu3EXnjGPt28IAOQpvI1mT2xDrzutz/EAG0tjbPqRR1IBWuvoJmHAPg7jfpGdXx2kvme/C//K7D1B8pxMl24G5WIznrqQvH1FxVTTNCU4wpsPnJEwxPJZ8Ks3j7QdnJEl42LO5tEGAJgb5mt0CX06wI+8ssnP2/nhpb5OaPdTtcfo0z9cFG6mXJQRnXD1EAOAMlvmCAPSbwW3LM+VsI6+SufyorLTFst1+B0KZI1cUzQ5uX3N+ZUO7rZrzV1Liq7Ul6fWkS5858HvWX4l3u5Fd+55dXPyVQH29kV5bMdH5ooRd+7BalnZn+ldLb6v5plykJx1TZcqF95N90RAhdBn40qQ9m2qUbvzPE7kjyDuPGpT3ksT+ecGKjqjfo/FwG3HXs1ho9tdJhi107ie989k7yY6ZFZcQZlnHi553eB2TgDA7ycXf4fofwh1ZxfgwWK+v0qmFU94kA/jWrP35nwmLH1YVEDSjKOhf92vfq9SblrzfztIGujPZWpDX3NN5fPcHFGBgYsF+B7dsjQ6+/wqqI0vTo6O4sYTp9Kk4p8vqMpeOj5SemI3hnj5RMv9/ZgySz/oV8L/NMtbXfsnal/6lP0C4qx7NBbfnxi/129lyk/NRut2Uosq1vYNM2uWdUSoq7fjJ1q9BTffn+voKAxCmPsUCQACZoSy2/20A5ItCa5OrP648bPvqywBnpZ1ue9gl0x+a9qTK3z2++9XwgDaN8kS6j6YqzqJtlGur3Bbv0fVF1u3An8l5MqN/eiaWwtVhFVl91navMULWnSCRI6/sDE0tO7Lqib+w2ZfbaKEf6hY14lltDV9PcPscxcMq6JDzT/m2ia1xNscUUBkGA95tKMIFxi+ieIatBKTAunKLvwAenCshXTAepaMBN+uxgWQgzbkrN3h68VrjBym+SsxhNe2Zb+9m5M5TxTFWaOMRkYJDwDOv2lGjxcLYyOneuomTA0kj+6fZZNz66WRy/nlBH7/WRGMpTvtXVXtLG7QnW503EbhPmkiLRjgwYbFnNcEpsYlC6l20Z9CQ7fiROlkbgPnVJaWXWpybQaAjUbCykZEzDFzChC9V609D0rSnOLShrLBtMZ4a3Yy64jRgfD/rej991sYv9R+00k7OV+vkBOq+k5/UdTKjdy4mdPOjzy42roJDUje+QE5skQEgANPD8j1t9mUR7d3tvrM0plw65Q9scWpTUnjV4cgIj1C2uq1VZhurs35yJ5tevevQF2vTwXk5n6wiQHAvrAyJt0dgqfkzOBsdY8rwsBODW+nGuieTQOkvBOUg2j0s1L/T5xbkx656WZ/rlbQbe8s4KDc2AoSAPi8VqTTVV1a0cklhqnaDFr8U9d+TF16tY+LlHzTnOxPVQwi/g/t+mmB3wVFwgAAAABJRU5ErkJggg==);
}

a {
  color: #b1003e;
}
a:active, a:hover, a:visited {
  color: #4b001a;
}
a.btn {
  color: #585454;
}
a.btn-primary {
  color: white;
}

h1, h2, h3, h4, h5, h6, strong {
  font-weight: 700;
}

.brand, .navbar .brand, h5, h4, h3, h2, h1 {
  font-family: Armata;
  font-weight: 400;
}

.title {
  color: #b1003e;
}

pre {
  font-size: 11px;
}

code {
  background: none;
  border: none;
}

section {
  padding-top: 10px;
}

code {
  padding: 0;
}

footer {
  padding: 40px 20px;
  text-align: center;
}
footer .edits {
  margin-right: 40px;
}

body {
  padding: 0px 20px;
}

h3 {
  line-height: 45px;
}

.centered {
  text-align: center;
}

.admin #page {
  padding: 60px 0 40px 0;
}

.row.header .actions {
  padding-top: 0.9em;
}

header.row .pagination {
  margin: 12px 0;
}

.summary_bar .actions {
  padding: 10px 0px;
}

.summary_bar .status {
  margin-left: 10px;
}
.summary_bar .summary {
  margin-top: 12px;
  background-color: #fff;
  -webkit-box-shadow: 0px 0px 5px rgba(50, 50, 50, 0.25);
  -moz-box-shadow: 0px 0px 5px rgba(50, 50, 50, 0.25);
  box-shadow: 0px 0px 5px rgba(50, 50, 50, 0.25);
  -webkit-border-radius: 4px;
  -webkit-border-radius: 4px;
  -moz-border-radius: 4px;
  -moz-border-radius: 4px;
  border-radius: 4px;
  border-radius: 4px;
  padding: 8px;
  margin-bottom: 10px;
  border-width: 0px;
}
.nav #live-poll {
  line-height: 25px;
}
#live-poll.active {
  background-color: #009300;
}
.summary_bar ul {
  margin: 0 0 38px 0;
}
.summary_bar ul h3 {
  font-size: 1em;
  margin: 0;
  font-weight: normal;
  line-height: 1em;
}
.summary_bar ul li {
  padding: 4px 0 2px 0;
  text-align: center;
}
@media (max-width: 767px) and (min-width: 400px) {
  .summary_bar ul li span {
    width: 50% !important;
  }
  .summary_bar ul .desc {
    text-align: left;
  }
  .summary_bar ul .count {
    text-align: right;
  }
}
@media (max-width: 979px) and (min-width: 768px) {
  .summary_bar ul li.span2 {
    margin: 0px 10px;
    width: 96px !important;
  }
}
@media (max-width: 1199px) and (min-width: 980px) {
  .summary_bar ul li.span2 {
    width: 130px !important;
  }
}
@media (min-width: 1200px) {
  .summary_bar ul li.span2 {
    width: 154px !important;
  }
}
.summary_bar ul .desc {
  display: block;
  font-size: 1em;
  font-weight: normal;
  width: 100%;
}
.summary_bar ul .count {
  color: #b1003e;
  display: block;
  font-size: 1em;
  font-weight: bold;
  float: right;
  padding: 0px 0px 2px 0px;
  width: 100%;
}

table.table-white {
  background-color: #fff;
}

.queues form {
  margin: 0;
}

form .btn {
  margin-right: 5px;
}

td form {
  margin-bottom: 0;
}

.navbar .brand {
  color: #b1003e;
  text-shadow: none;
}

.navbar .brand .status {
  color: #585454;
}

.navbar-footer .navbar ul.nav {
  text-align: center;
  float: none;
}
.navbar-footer .navbar ul.nav a {
  font-weight: 700;
  font-size: 16px;
  padding: 15px;
}

.navbar-footer .navbar ul.nav a.brand {
  font-weight: 400;
  padding: 0 15px 0 0;
}

.navbar-footer .navbar ul.nav li {
  display: inline-block;
  float: none;
}
.navbar-footer .navbar.affix {
  top: 0;
  width: 100%;
  z-index: 10;
}

img.smallogo {
  width: 30px;
  margin: 0px 0px 6px 0px;
}

.navbar-fixed-bottom li {
  margin-right: 20px;
}

.status-sprite {
  background-image: url(../images/status-sd8051fd480.png);
  height: 20px;
  width: 18px;
  display: inline-block;
}
.status-active {
  background-position: 0 0;
}

.status-idle {
  background-position: 0 -90px;
}

.btn {
  font-weight: 700;
  border: none;
  -webkit-border-radius: 3px;
  -moz-border-radius: 3px;
  -ms-border-radius: 3px;
  -o-border-radius: 3px;
  border-radius: 3px;
  -webkit-box-shadow: 0px 0px 2px rgba(0, 0, 0, 0.4);
  -moz-box-shadow: 0px 0px 2px rgba(0, 0, 0, 0.4);
  box-shadow: 0px 0px 2px rgba(0, 0, 0, 0.4);
  background-image: -webkit-gradient(linear, 50% 0%, 50% 100%, color-stop(0%, #fafafa), color-stop(100%, #ededed));
  background-image: -webkit-linear-gradient(#fafafa, #ededed);
  background-image: -moz-linear-gradient(#fafafa, #ededed);
  background-image: -o-linear-gradient(#fafafa, #ededed);
  background-image: linear-gradient(#fafafa, #ededed);
}
.btn:hover {
  background-color: #ededed;
}

.btn-primary {
  background-image: -webkit-gradient(linear, 50% 0%, 50% 100%, color-stop(0%, #b1003e), color-stop(100%, #980035));
  background-image: -webkit-linear-gradient(#b1003e, #980035);
  background-image: -moz-linear-gradient(#b1003e, #980035);
  background-image: -o-linear-gradient(#b1003e, #980035);
  background-image: linear-gradient(#b1003e, #980035);
}
.btn-primary:hover {
  background-color: #980035;
}

.btn-danger {
  background-image: -webkit-gradient(linear, 50% 0%, 50% 100%, color-stop(0%, #b1003e), color-stop(100%, #980035));
  background-image: -webkit-linear-gradient(#b1003e, #980035);
  background-image: -moz-linear-gradient(#b1003e, #980035);
  background-image: -o-linear-gradient(#b1003e, #980035);
  background-image: linear-gradient(#b1003e, #980035);
}
.btn-danger:hover {
  background-color: #980035;
}

.poll-status {
  padding: 10px 0;
}
<<<<<<< HEAD

.redis-wrapper {
  width: 100%;
  text-align: center;
}

.stats-container {
  display: inline-block;
}

=======
>>>>>>> 08236ae9
.stat {
  float: left;
  text-align: center;
  margin-right: 20px;
  border: 1px solid rgba(0, 0, 0, 0.1);
  padding: 5px;
  width: 150px;
  margin-bottom: 20px;
}

.stat:last-child {
  margin-right: 0;
}

.stat p {
  font-size: 0.9em;
}
@media (max-width: 767px) {
  .stat {
    float: none;
    margin-right: 10px;
    width: 100%;
    text-align: left;
    line-height: 45px;
  }
  .stat h3{
    float: right;
    margin: 5px 10px 5px 5px;
  }
  .stat p{
    font-size: normal;
    margin: 5px 5px 5px 10px;
  }
}
.beacon {
  position: relative;
  height: 20px;
  display: inline-block;
}

.beacon .dot {
  position: absolute;
  top: 5px;
  left: 10px;
  width: 10px;
  height: 10px;
  background-color: #80002d;
  border-radius: 10px;
  box-shadow: 0 0 9px #666;
  -moz-box-shadow: 0 0 9px #666;
  -webkit-box-shadow: 0 0 9px #666;
  border: 3px solid transparent;
  z-index: 10;
}

.beacon .dot.pulse {
  -webkit-animation: beacon-dot-pulse 1s ease-out;
  -moz-animation: beacon-dot-pulse 1s ease-out;
  animation: beacon-dot-pulse 1s ease-out;
  -webkit-animation-iteration-count: 1;
  -moz-animation-iteration-count: 1;
  animation-iteration-count: 1;
}

@-webkit-keyframes beacon-dot-pulse {
  from {
    background-color: #80002d;
    -webkit-box-shadow: 0 0 9px #666;
    -moz-box-shadow: 0 0 9px #666;
    box-shadow: 0 0 9px #666;
  }
  50% {
    background-color: #c90047;
    -webkit-box-shadow: 0 0 18px #666;
    -moz-box-shadow: 0 0 18px #666;
    box-shadow: 0 0 18px #666;
  }
  to {
    background-color: #80002d;
    -webkit-box-shadow: 0 0 9px #666;
    -moz-box-shadow: 0 0 9px #666;
    box-shadow: 0 0 9px #666;
  }
}

@-moz-keyframes beacon-dot-pulse {
  from {
    background-color: #80002d;
    -webkit-box-shadow: 0 0 9px #666;
    -moz-box-shadow: 0 0 9px #666;
    box-shadow: 0 0 9px #666;
  }
  50% {
    background-color: #c90047;
    -webkit-box-shadow: 0 0 18px #666;
    -moz-box-shadow: 0 0 18px #666;
    box-shadow: 0 0 18px #666;
  }
  to {
    background-color: #80002d;
    -webkit-box-shadow: 0 0 9px #666;
    -moz-box-shadow: 0 0 9px #666;
    box-shadow: 0 0 9px #666;
  }
}

@keyframes beacon-dot-pulse {
  from {
    background-color: #80002d;
    -webkit-box-shadow: 0 0 9px #666;
    -moz-box-shadow: 0 0 9px #666;
    box-shadow: 0 0 9px #666;
  }
  50% {
    background-color: #c90047;
    -webkit-box-shadow: 0 0 18px #666;
    -moz-box-shadow: 0 0 18px #666;
    box-shadow: 0 0 18px #666;
  }
  to {
    background-color: #80002d;
    -webkit-box-shadow: 0 0 9px #666;
    -moz-box-shadow: 0 0 9px #666;
    box-shadow: 0 0 9px #666;
  }
}

.beacon .ring {
  position: absolute;
  top: 7px;
  left: 12px;
  width: 0;
  height: 0;
  border-radius: 3px;
  border: 3px solid #80002d;
  z-index: 5;
}

.beacon .ring.pulse {
  -webkit-animation: beacon-ring-pulse 1s;
  -moz-animation: beacon-ring-pulse 1s;
  animation: beacon-ring-pulse 1s;
  -webkit-animation-iteration-count: 1;
  -moz-animation-iteration-count: 1;
  animation-iteration-count: 1;
}

@-webkit-keyframes beacon-ring-pulse {
  0% {
      opacity: 1;
      -webkit-transform: scale(0);
  }
  100% {
      opacity: 0;
      border-radius: 15px;
      padding: 8px;
      top: 0;
      left: 4px;
      -webkit-transform: scale(1.5);
  }
}

@-moz-keyframes beacon-ring-pulse {
  0% {
      opacity: 1;
      -moz-transform: scale(0);
  }
  100% {
      opacity: 0;
      border-radius: 15px;
      padding: 8px;
      top: 2px;
      left: 7px;
      -moz-transform: scale(1.6);
  }
}

@keyframes beacon-ring-pulse {
  0% {
      opacity: 1;
      transform: scale(0);
  }
  100% {
      opacity: 0;
      border-radius: 15px;
      padding: 8px;
      top: 0;
      left: 5px;
      transform: scale(1.5);
  }
}

.history-heading {
  padding-right: 15px;
}

.history-graph {
  font-size: 0.8em;
  padding: 3px;
  border-radius: 3px;
}

.history-graph.active {
  background-color: #B1003E;
  color: white;
}

.history-graph.active:hover {
  text-decoration: none;
}

@media (max-width: 550px) {
  .navbar .container {
    text-align: center
  }

  .navbar .brand {
    float: none;
  }

  .navbar ul.nav li a {
    padding-left: 8px;
    padding-right: 8px;
  }

  .navbar.navbar-fixed-top ul {
    float: none;
    margin-right: 0;
  }

  .navbar.navbar-fixed-top li {
    float: none;
    margin-right: 0;
  }

  .navbar.navbar-fixed-bottom ul {
    float: none;
    margin-right: 0;
  }

  .navbar.navbar-fixed-bottom li {
    float: none;
    margin-right: 0;
  }

  .navbar-text {
    line-height: 30px;
  }
}

@media (max-width: 979px) {
  .navbar-fixed-top, .navbar-fixed-bottom {
    margin: 0 -20px;
  }

  .admin #page {
    padding-top: 10px;
  }
}

@media (max-width: 500px) {
  .navbar-footer .navbar ul.nav a.brand {
    padding-right: 5px;
  }
}

/* Rickshaw */
.rickshaw_graph .detail {
  pointer-events: none;
  position: absolute;
  top: 0;
  z-index: 2;
  background: rgba(0, 0, 0, 0.1);
  bottom: 0;
  width: 1px;
  transition: opacity 0.25s linear;
  -moz-transition: opacity 0.25s linear;
  -o-transition: opacity 0.25s linear;
  -webkit-transition: opacity 0.25s linear;
}
.rickshaw_graph .detail.inactive {
  opacity: 0;
}
.rickshaw_graph .detail .item.active {
  opacity: 1;
}
.rickshaw_graph .detail .x_label {
  font-family: Arial, sans-serif;
  border-radius: 3px;
  padding: 6px;
  opacity: 0.5;
  border: 1px solid #e0e0e0;
  font-size: 12px;
  position: absolute;
  background: white;
  white-space: nowrap;
}
.rickshaw_graph .detail .item {
  position: absolute;
  z-index: 2;
  border-radius: 3px;
  padding: 0.25em;
  font-size: 12px;
  font-family: Arial, sans-serif;
  opacity: 0;
  background: rgba(0, 0, 0, 0.4);
  color: white;
  border: 1px solid rgba(0, 0, 0, 0.4);
  margin-left: 1em;
  margin-top: -1em;
  white-space: nowrap;
}
.rickshaw_graph .detail .item.active {
  opacity: 1;
  background: rgba(0, 0, 0, 0.8);
}
.rickshaw_graph .detail .item:before {
  content: "\25c2";
  position: absolute;
  left: -0.5em;
  color: rgba(0, 0, 0, 0.7);
  width: 0;
}
.rickshaw_graph .detail .dot {
  width: 4px;
  height: 4px;
  margin-left: -4px;
  margin-top: -3px;
  border-radius: 5px;
  position: absolute;
  box-shadow: 0 0 2px rgba(0, 0, 0, 0.6);
  background: white;
  border-width: 2px;
  border-style: solid;
  display: none;
  background-clip: padding-box;
}
.rickshaw_graph .detail .dot.active {
  display: block;
}
/* graph */

.rickshaw_graph {
  position: relative;
}
.rickshaw_graph svg {
  display: block;
  overflow: hidden;
}

/* ticks */

.rickshaw_graph .x_tick {
  position: absolute;
  top: 0;
  bottom: 0;
  width: 0px;
  border-left: 1px dotted rgba(0, 0, 0, 0.2);
  pointer-events: none;
}
.rickshaw_graph .x_tick .title {
  position: absolute;
  font-size: 12px;
  font-family: Arial, sans-serif;
  opacity: 0.5;
  white-space: nowrap;
  margin-left: 3px;
  bottom: 1px;
}

/* annotations */

.rickshaw_annotation_timeline {
  height: 1px;
  border-top: 1px solid #e0e0e0;
  margin-top: 10px;
  position: relative;
}
.rickshaw_annotation_timeline .annotation {
  position: absolute;
  height: 6px;
  width: 6px;
  margin-left: -2px;
  top: -3px;
  border-radius: 5px;
  background-color: rgba(0, 0, 0, 0.25);
}
.rickshaw_graph .annotation_line {
  position: absolute;
  top: 0;
  bottom: -6px;
  width: 0px;
  border-left: 2px solid rgba(0, 0, 0, 0.3);
  display: none;
}
.rickshaw_graph .annotation_line.active {
  display: block;
}

.rickshaw_graph .annotation_range {
        background: rgba(0, 0, 0, 0.1);
        display: none;
        position: absolute;
        top: 0;
        bottom: -6px;
        z-index: -10;
}
.rickshaw_graph .annotation_range.active {
        display: block;
}
.rickshaw_graph .annotation_range.active.offscreen {
        display: none;
}

.rickshaw_annotation_timeline .annotation .content {
  background: white;
  color: black;
  opacity: 0.9;
  padding: 5px 5px;
  box-shadow: 0 0 2px rgba(0, 0, 0, 0.8);
  border-radius: 3px;
  position: relative;
  z-index: 20;
  font-size: 12px;
  padding: 6px 8px 8px;
  top: 18px;
  left: -11px;
  width: 160px;
  display: none;
  cursor: pointer;
}
.rickshaw_annotation_timeline .annotation .content:before {
  content: "\25b2";
  position: absolute;
  top: -11px;
  color: white;
  text-shadow: 0 -1px 1px rgba(0, 0, 0, 0.8);
}
.rickshaw_annotation_timeline .annotation.active,
.rickshaw_annotation_timeline .annotation:hover {
  background-color: rgba(0, 0, 0, 0.8);
  cursor: none;
}
.rickshaw_annotation_timeline .annotation .content:hover {
  z-index: 50;
}
.rickshaw_annotation_timeline .annotation.active .content {
  display: block;
}
.rickshaw_annotation_timeline .annotation:hover .content {
  display: block;
  z-index: 50;
}
.rickshaw_graph .y_axis {
  fill: none;
}
.rickshaw_graph .y_ticks .tick {
  stroke: rgba(0, 0, 0, 0.16);
  stroke-width: 2px;
  shape-rendering: crisp-edges;
  pointer-events: none;
}
.rickshaw_graph .y_grid .tick {
  z-index: -1;
  stroke: rgba(0, 0, 0, 0.20);
  stroke-width: 1px;
  stroke-dasharray: 1 1;
}
.rickshaw_graph .y_grid path {
  fill: none;
  stroke: none;
}
.rickshaw_graph .y_ticks path {
  fill: none;
  stroke: #808080;
}
.rickshaw_graph .y_ticks text {
  opacity: 0.5;
  font-size: 12px;
  pointer-events: none;
}
.rickshaw_graph .x_tick.glow .title,
.rickshaw_graph .y_ticks.glow text {
  fill: black;
  color: black;
  text-shadow:
    -1px 1px 0 rgba(255, 255, 255, 0.1),
    1px -1px 0 rgba(255, 255, 255, 0.1),
    1px 1px 0 rgba(255, 255, 255, 0.1),
    0px 1px 0 rgba(255, 255, 255, 0.1),
    0px -1px 0 rgba(255, 255, 255, 0.1),
    1px 0px 0 rgba(255, 255, 255, 0.1),
    -1px 0px 0 rgba(255, 255, 255, 0.1),
    -1px -1px 0 rgba(255, 255, 255, 0.1);
}
.rickshaw_graph .x_tick.inverse .title,
.rickshaw_graph .y_ticks.inverse text {
  fill: white;
  color: white;
  text-shadow:
    -1px 1px 0 rgba(0, 0, 0, 0.8),
    1px -1px 0 rgba(0, 0, 0, 0.8),
    1px 1px 0 rgba(0, 0, 0, 0.8),
    0px 1px 0 rgba(0, 0, 0, 0.8),
    0px -1px 0 rgba(0, 0, 0, 0.8),
    1px 0px 0 rgba(0, 0, 0, 0.8),
    -1px 0px 0 rgba(0, 0, 0, 0.8),
    -1px -1px 0 rgba(0, 0, 0, 0.8);
}
.rickshaw_legend {
  font-family: Arial;
  font-size: 12px;
  color: white;
  background: #404040;
  display: inline-block;
  padding: 12px 5px;
  border-radius: 2px;
  position: relative;
}
.rickshaw_legend:hover {
  z-index: 10;
}
.rickshaw_legend .swatch {
  width: 10px;
  height: 10px;
  border: 1px solid rgba(0, 0, 0, 0.2);
}
.rickshaw_legend .line {
  clear: both;
  line-height: 140%;
  padding-right: 15px;
}
.rickshaw_legend .line .swatch {
  display: inline-block;
  margin-right: 3px;
  border-radius: 2px;
}
.rickshaw_legend .label {
  white-space: nowrap;
  display: inline;
}
.rickshaw_legend .action:hover {
  opacity: 0.6;
}
.rickshaw_legend .action {
  margin-right: 0.2em;
  font-size: 10px;
  opacity: 0.2;
  cursor: pointer;
  font-size: 14px;
}
.rickshaw_legend .line.disabled {
  opacity: 0.4;
}
.rickshaw_legend ul {
  list-style-type: none;
  margin: 0;
  padding: 0;
  margin: 2px;
  cursor: pointer;
}
.rickshaw_legend li {
  padding: 0 0 0 2px;
  min-width: 80px;
  white-space: nowrap;
}
.rickshaw_legend li:hover {
  background: rgba(255, 255, 255, 0.08);
  border-radius: 3px;
}
.rickshaw_legend li:active {
  background: rgba(255, 255, 255, 0.2);
  border-radius: 3px;
}
.args {
  overflow-y: scroll;
  max-height: 100px;
}
.args-extended {
  overflow-y: scroll;
  max-height: 500px;
}<|MERGE_RESOLUTION|>--- conflicted
+++ resolved
@@ -294,7 +294,6 @@
 .poll-status {
   padding: 10px 0;
 }
-<<<<<<< HEAD
 
 .redis-wrapper {
   width: 100%;
@@ -305,8 +304,6 @@
   display: inline-block;
 }
 
-=======
->>>>>>> 08236ae9
 .stat {
   float: left;
   text-align: center;
